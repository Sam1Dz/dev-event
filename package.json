{
  "name": "dev-event",
  "description": "",
  "version": "2025.1213.29",
  "repository": {
    "type": "git",
    "url": "https://github.com/Sam1Dz/dev-event.git"
  },
  "author": "Sam1Dz",
  "license": "MIT",
  "private": true,
  "type": "module",
  "scripts": {
    "dev": "next dev",
    "build": "next build",
    "start": "next start",
    "lint": "eslint",
    "lint:fix": "eslint --fix",
    "format": "prettier --write .",
    "outdated": "bunx npm-check-updates --format group -i"
  },
  "engines": {
    "node": ">=20.9.0",
    "npm": ">=10.1.0",
    "bun": ">=1.2.0"
  },
  "dependencies": {
    "@heroui/react": "^2.8.5",
    "@t3-oss/env-nextjs": "^0.13.8",
<<<<<<< HEAD
    "@upstash/ratelimit": "^2.0.7",
    "@upstash/redis": "^1.35.7",
    "bcryptjs": "^3.0.3",
    "fast-geoip": "^1.1.88",
    "framer-motion": "^12.23.25",
    "jose": "^6.1.3",
    "mongoose": "^9.0.1",
    "next": "16.0.7",
    "next-themes": "^0.4.6",
    "ogl": "^1.0.11",
    "react": "19.2.1",
    "react-dom": "19.2.1",
    "react-icons": "^5.5.0",
    "ua-parser-js": "^2.0.6"
=======
    "framer-motion": "^12.23.24",
    "mongoose": "^8.19.3",
    "next": "16.0.10",
    "next-themes": "^0.4.6",
    "ogl": "^1.0.11",
    "react": "19.2.3",
    "react-dom": "19.2.3",
    "react-icons": "^5.5.0"
>>>>>>> dfbe1d48
  },
  "devDependencies": {
    "@tailwindcss/postcss": "^4.1.17",
    "@types/bcryptjs": "^3.0.0",
    "@types/node": "^24.10.1",
    "@types/react": "^19.2.7",
    "@types/react-dom": "^19.2.3",
    "babel-plugin-react-compiler": "^1.0.0",
    "eslint": "^9.39.1",
    "eslint-config-next": "16.0.10",
    "eslint-config-prettier": "^10.1.8",
    "prettier": "^3.7.4",
    "prettier-plugin-tailwindcss": "^0.7.2",
    "tailwindcss": "^4.1.17",
    "typescript": "^5.9.3"
  }
}<|MERGE_RESOLUTION|>--- conflicted
+++ resolved
@@ -27,7 +27,6 @@
   "dependencies": {
     "@heroui/react": "^2.8.5",
     "@t3-oss/env-nextjs": "^0.13.8",
-<<<<<<< HEAD
     "@upstash/ratelimit": "^2.0.7",
     "@upstash/redis": "^1.35.7",
     "bcryptjs": "^3.0.3",
@@ -35,23 +34,13 @@
     "framer-motion": "^12.23.25",
     "jose": "^6.1.3",
     "mongoose": "^9.0.1",
-    "next": "16.0.7",
-    "next-themes": "^0.4.6",
-    "ogl": "^1.0.11",
-    "react": "19.2.1",
-    "react-dom": "19.2.1",
-    "react-icons": "^5.5.0",
-    "ua-parser-js": "^2.0.6"
-=======
-    "framer-motion": "^12.23.24",
-    "mongoose": "^8.19.3",
     "next": "16.0.10",
     "next-themes": "^0.4.6",
     "ogl": "^1.0.11",
     "react": "19.2.3",
     "react-dom": "19.2.3",
-    "react-icons": "^5.5.0"
->>>>>>> dfbe1d48
+    "react-icons": "^5.5.0",
+    "ua-parser-js": "^2.0.6"
   },
   "devDependencies": {
     "@tailwindcss/postcss": "^4.1.17",
