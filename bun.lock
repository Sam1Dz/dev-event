--- conflicted
+++ resolved
@@ -7,16 +7,10 @@
       "dependencies": {
         "@heroui/react": "^2.8.5",
         "@t3-oss/env-nextjs": "^0.13.8",
-<<<<<<< HEAD
         "bcryptjs": "^3.0.3",
         "framer-motion": "^12.23.25",
         "mongoose": "^9.0.0",
-        "next": "^16.0.6",
-=======
-        "framer-motion": "^12.23.24",
-        "mongoose": "^8.19.3",
         "next": "16.0.7",
->>>>>>> 4f0dc8c1
         "next-themes": "^0.4.6",
         "ogl": "^1.0.11",
         "react": "19.2.1",
